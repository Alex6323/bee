[package]
name = "bee-network"
version = "0.1.0-alpha"
authors = ["IOTA Stiftung"]
edition = "2018"
description = "Networking layer for the Bee framework"
readme = "README.md"
repository = "https://github.com/iotaledger/bee"
license = "Apache-2.0"
keywords = ["iota", "tangle", "bee", "framework", "network"]
homepage = "https://www.iota.org"

[package.metadata.docs.rs]
all-features = true

[features]
# By default we expose the full feature set.
default = ["node"]
node = [
    "bee-runtime",
    "async-trait",
    "futures",
    "libp2p/dns",
    "libp2p/identify",
    "libp2p/mplex",
    "libp2p/noise",
    "libp2p/tcp-tokio",
    "libp2p/yamux",
    "log",
    "rand",
    "serde",
    "thiserror",
    "tokio",
    "tokio-stream",
]

[dependencies]
bee-runtime = { git = "https://github.com/iotaledger/bee.git", branch = "dev", optional = true }

<<<<<<< HEAD
async-trait = { version = "0.1", optional = true }
futures = { version = "0.3", optional = true }
libp2p = { version = "0.35", default-features = false }
log = { version = "0.4", optional = true }
rand = { version = "0.8.3", optional = true }
serde = { version = "1.0", features = ["derive" ], optional = true }
thiserror = { version = "1.0", optional = true }
tokio = { version = "1.1", features = ["macros", "rt", "time"], optional = true }
tokio-stream = { version = "0.1", optional = true }
=======
async-trait = "0.1"
futures = "0.3"
lazy_static = "1.4"
libp2p = { version = "0.35", default-features = false, features = ["dns", "identify", "mplex", "noise", "tcp-tokio", "yamux"]}
log = "0.4"
rand = "0.8.3"
serde = { version = "1.0", features = ["derive" ] }
thiserror = "1.0"
tokio = { version = "1.4", features = ["macros", "rt", "time"] }
tokio-stream = "0.1"
url = "2.1"
>>>>>>> 4908764e

[dev-dependencies]
bee-storage = { git = "https://github.com/iotaledger/bee.git", branch = "dev" }

anymap = "0.12"
env_logger = "0.8"
pretty_env_logger = "0.4"
serde = { version = "1.0", features = ["derive" ] }
structopt = "0.3"
tokio = { version = "1.4", features = ["rt", "rt-multi-thread", "macros", "signal"] }<|MERGE_RESOLUTION|>--- conflicted
+++ resolved
@@ -20,7 +20,7 @@
     "bee-runtime",
     "async-trait",
     "futures",
-    "libp2p/dns",
+    "libp2p/dns-tokio",
     "libp2p/identify",
     "libp2p/mplex",
     "libp2p/noise",
@@ -37,29 +37,15 @@
 [dependencies]
 bee-runtime = { git = "https://github.com/iotaledger/bee.git", branch = "dev", optional = true }
 
-<<<<<<< HEAD
 async-trait = { version = "0.1", optional = true }
 futures = { version = "0.3", optional = true }
-libp2p = { version = "0.35", default-features = false }
+libp2p = { version = "0.36", default-features = false }
 log = { version = "0.4", optional = true }
-rand = { version = "0.8.3", optional = true }
+rand = { version = "0.8", optional = true }
 serde = { version = "1.0", features = ["derive" ], optional = true }
 thiserror = { version = "1.0", optional = true }
-tokio = { version = "1.1", features = ["macros", "rt", "time"], optional = true }
+tokio = { version = "1.4", features = ["macros", "rt", "time"], optional = true }
 tokio-stream = { version = "0.1", optional = true }
-=======
-async-trait = "0.1"
-futures = "0.3"
-lazy_static = "1.4"
-libp2p = { version = "0.35", default-features = false, features = ["dns", "identify", "mplex", "noise", "tcp-tokio", "yamux"]}
-log = "0.4"
-rand = "0.8.3"
-serde = { version = "1.0", features = ["derive" ] }
-thiserror = "1.0"
-tokio = { version = "1.4", features = ["macros", "rt", "time"] }
-tokio-stream = "0.1"
-url = "2.1"
->>>>>>> 4908764e
 
 [dev-dependencies]
 bee-storage = { git = "https://github.com/iotaledger/bee.git", branch = "dev" }
