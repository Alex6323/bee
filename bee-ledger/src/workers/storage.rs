// Copyright 2020-2021 IOTA Stiftung
// SPDX-License-Identifier: Apache-2.0

//! Module containing ledger storage operations.

use crate::{
    types::{
        snapshot::SnapshotInfo, Balance, BalanceDiffs, ConsumedOutput, CreatedOutput, LedgerIndex, Migration,
        OutputDiff, Receipt, TreasuryDiff, TreasuryOutput, Unspent,
    },
    workers::error::Error,
};

use bee_message::{
    address::{Address, Ed25519Address},
    milestone::{Milestone, MilestoneIndex},
    output::{Output, OutputId},
    prelude::PaddedIndex,
    Message, MessageId,
};
use bee_storage::{
    access::{AsStream, Batch, BatchBuilder, Exist, Fetch, Insert, Truncate},
    backend,
};
use bee_tangle::{
    metadata::MessageMetadata, solid_entry_point::SolidEntryPoint, unreferenced_message::UnreferencedMessage,
};

use std::collections::HashMap;

/// A blanket-implemented helper trait for the storage layer.
pub trait StorageBackend:
    backend::StorageBackend
    + BatchBuilder
    // === Batch operations ===
    + Batch<(), LedgerIndex>
    + Batch<(bool, TreasuryOutput), ()>
    + Batch<(Ed25519Address, OutputId), ()>
    + Batch<(MessageId, MessageId), ()>
    + Batch<(MilestoneIndex, Receipt), ()>
    + Batch<(MilestoneIndex, UnreferencedMessage), ()>
    + Batch<(PaddedIndex, MessageId), ()>
    + Batch<Address, Balance>
    + Batch<MessageId, Message>
    + Batch<MessageId, MessageMetadata>
    + Batch<MilestoneIndex, Milestone>
    + Batch<MilestoneIndex, OutputDiff>
    + Batch<OutputId, CreatedOutput>
    + Batch<OutputId, ConsumedOutput>
    + Batch<SolidEntryPoint, MilestoneIndex>
    + Batch<Unspent, ()>
    // === Exist operations ===
    + Exist<Unspent, ()>
    // === Fetch operations ===
    + Fetch<(), LedgerIndex>
    + Fetch<(), SnapshotInfo>
    + Fetch<Address, Balance>
    + Fetch<bool, Vec<TreasuryOutput>>
<<<<<<< HEAD
=======
    + Fetch<Ed25519Address, Vec<OutputId>>
>>>>>>> 6d73620f
    + Fetch<MessageId, Message>
    + Fetch<MessageId, MessageMetadata>
    + Fetch<MessageId, Vec<MessageId>>
    + Fetch<MilestoneIndex, Milestone>
    + Fetch<MilestoneIndex, Vec<Receipt>>
    + Fetch<MilestoneIndex, Vec<UnreferencedMessage>>
    + Fetch<OutputId, CreatedOutput>
    + Fetch<SolidEntryPoint, MilestoneIndex>
    // === Insert operations ===
    + Insert<(), SnapshotInfo>
    + Insert<(), LedgerIndex>
    + Insert<(bool, TreasuryOutput), ()>
    + Insert<SolidEntryPoint, MilestoneIndex>
    // === Truncate operations ===
    + Truncate<SolidEntryPoint, MilestoneIndex>
    // === Stream operations ===
    + for<'a> AsStream<'a, Unspent, ()>
    + for<'a> AsStream<'a, Address, Balance>
    + for<'a> AsStream<'a, SolidEntryPoint, MilestoneIndex>
    // === Tangle operations ===
    + bee_tangle::storage::StorageBackend
{
}

impl<T> StorageBackend for T where
    T: backend::StorageBackend
        + BatchBuilder
        // === Batch operations ===
        + Batch<(), LedgerIndex>
        + Batch<(Ed25519Address, OutputId), ()>
        + Batch<(bool, TreasuryOutput), ()>
        + Batch<(MessageId, MessageId), ()>
        + Batch<(MilestoneIndex, Receipt), ()>
        + Batch<(MilestoneIndex, UnreferencedMessage), ()>
        + Batch<(PaddedIndex, MessageId), ()>
        + Batch<Address, Balance>
        + Batch<MessageId, Message>
        + Batch<MessageId, MessageMetadata>
        + Batch<MilestoneIndex, Milestone>
        + Batch<MilestoneIndex, OutputDiff>
        + Batch<OutputId, CreatedOutput>
        + Batch<OutputId, ConsumedOutput>
        + Batch<SolidEntryPoint, MilestoneIndex>
        + Batch<Unspent, ()>
        // === Exist operations ===
        + Exist<Unspent, ()>
        // === Fetch operations ===
        + Fetch<(), LedgerIndex>
        + Fetch<(), SnapshotInfo>
        + Fetch<Address, Balance>
        + Fetch<bool, Vec<TreasuryOutput>>
<<<<<<< HEAD
=======
        + Fetch<Ed25519Address, Vec<OutputId>>
>>>>>>> 6d73620f
        + Fetch<MessageId, Message>
        + Fetch<MessageId, MessageMetadata>
        + Fetch<MessageId, Vec<MessageId>>
        + Fetch<MilestoneIndex, Milestone>
        + Fetch<MilestoneIndex, Vec<Receipt>>
        + Fetch<MilestoneIndex, Vec<UnreferencedMessage>>
        + Fetch<OutputId, CreatedOutput>
        + Fetch<SolidEntryPoint, MilestoneIndex>
        // === Insert operations ===
        + Insert<(), SnapshotInfo>
        + Insert<(), LedgerIndex>
        + Insert<(bool, TreasuryOutput), ()>
        + Insert<SolidEntryPoint, MilestoneIndex>
        // === Truncate operations ===
        + Truncate<SolidEntryPoint, MilestoneIndex>
        // === Stream operations ===
        + for<'a> AsStream<'a, Unspent, ()>
        + for<'a> AsStream<'a, Address, Balance>
        + for<'a> AsStream<'a, SolidEntryPoint, MilestoneIndex>
        // === Tangle operations ===
        + bee_tangle::storage::StorageBackend
{
}

pub(crate) fn insert_output_id_for_address_batch<B: StorageBackend>(
    storage: &B,
    batch: &mut <B as BatchBuilder>::Batch,
    address: &Address,
    output_id: &OutputId,
) -> Result<(), Error> {
    match address {
        Address::Ed25519(address) => {
            Batch::<(Ed25519Address, OutputId), ()>::batch_insert(storage, batch, &(*address, *output_id), &())
                .map_err(|e| Error::Storage(Box::new(e)))
        }
    }
}

pub(crate) fn delete_output_id_for_address_batch<B: StorageBackend>(
    storage: &B,
    batch: &mut <B as BatchBuilder>::Batch,
    address: &Address,
    output_id: &OutputId,
) -> Result<(), Error> {
    match address {
        Address::Ed25519(address) => {
            Batch::<(Ed25519Address, OutputId), ()>::batch_delete(storage, batch, &(*address, *output_id))
                .map_err(|e| Error::Storage(Box::new(e)))
        }
    }
}

pub(crate) fn insert_created_output_batch<B: StorageBackend>(
    storage: &B,
    batch: &mut <B as BatchBuilder>::Batch,
    output_id: &OutputId,
    output: &CreatedOutput,
) -> Result<(), Error> {
    Batch::<OutputId, CreatedOutput>::batch_insert(storage, batch, output_id, output)
        .map_err(|e| Error::Storage(Box::new(e)))?;
    Batch::<Unspent, ()>::batch_insert(storage, batch, &(*output_id).into(), &())
        .map_err(|e| Error::Storage(Box::new(e)))?;

    match output.inner() {
        Output::SignatureLockedSingle(output) => {
            insert_output_id_for_address_batch(storage, batch, output.address(), output_id)
        }
        Output::SignatureLockedDustAllowance(output) => {
            insert_output_id_for_address_batch(storage, batch, output.address(), output_id)
        }
        Output::Treasury(_) => Err(Error::UnsupportedOutputKind(output.kind())),
    }
}

pub(crate) fn delete_created_output_batch<B: StorageBackend>(
    storage: &B,
    batch: &mut <B as BatchBuilder>::Batch,
    output_id: &OutputId,
    output: &CreatedOutput,
) -> Result<(), Error> {
    Batch::<OutputId, CreatedOutput>::batch_delete(storage, batch, output_id)
        .map_err(|e| Error::Storage(Box::new(e)))?;
    Batch::<Unspent, ()>::batch_delete(storage, batch, &(*output_id).into())
        .map_err(|e| Error::Storage(Box::new(e)))?;

    match output.inner() {
        Output::SignatureLockedSingle(output) => {
            delete_output_id_for_address_batch(storage, batch, output.address(), output_id)
        }
        Output::SignatureLockedDustAllowance(output) => {
            delete_output_id_for_address_batch(storage, batch, output.address(), output_id)
        }
        Output::Treasury(_) => Err(Error::UnsupportedOutputKind(output.kind())),
    }
}

pub(crate) async fn create_output<B: StorageBackend>(
    storage: &B,
    output_id: &OutputId,
    output: &CreatedOutput,
) -> Result<(), Error> {
    let mut batch = B::batch_begin();

    insert_created_output_batch(storage, &mut batch, output_id, output)?;

    storage
        .batch_commit(batch, true)
        .await
        .map_err(|e| Error::Storage(Box::new(e)))
}

pub(crate) fn insert_consumed_output_batch<B: StorageBackend>(
    storage: &B,
    batch: &mut <B as BatchBuilder>::Batch,
    output_id: &OutputId,
    output: &ConsumedOutput,
) -> Result<(), Error> {
    Batch::<OutputId, ConsumedOutput>::batch_insert(storage, batch, output_id, output)
        .map_err(|e| Error::Storage(Box::new(e)))?;
    Batch::<Unspent, ()>::batch_delete(storage, batch, &(*output_id).into()).map_err(|e| Error::Storage(Box::new(e)))
}

pub(crate) fn delete_consumed_output_batch<B: StorageBackend>(
    storage: &B,
    batch: &mut <B as BatchBuilder>::Batch,
    output_id: &OutputId,
) -> Result<(), Error> {
    Batch::<OutputId, ConsumedOutput>::batch_delete(storage, batch, output_id)
        .map_err(|e| Error::Storage(Box::new(e)))?;
    Batch::<Unspent, ()>::batch_insert(storage, batch, &(*output_id).into(), &())
        .map_err(|e| Error::Storage(Box::new(e)))
}

pub(crate) async fn apply_balance_diffs<B: StorageBackend>(
    storage: &B,
    balance_diffs: &BalanceDiffs,
) -> Result<(), Error> {
    let mut batch = B::batch_begin();

    apply_balance_diffs_batch(storage, &mut batch, balance_diffs).await?;

    storage
        .batch_commit(batch, true)
        .await
        .map_err(|e| Error::Storage(Box::new(e)))
}

pub(crate) async fn apply_balance_diffs_batch<B: StorageBackend>(
    storage: &B,
    batch: &mut <B as BatchBuilder>::Batch,
    balance_diffs: &BalanceDiffs,
) -> Result<(), Error> {
    for (address, diff) in balance_diffs.iter() {
        let balance = fetch_balance_or_default(storage, address).await?.apply_diff(diff)?;

        if balance.amount() != 0 {
            Batch::<Address, Balance>::batch_insert(storage, batch, address, &balance)
                .map_err(|e| Error::Storage(Box::new(e)))?;
        } else {
            Batch::<Address, Balance>::batch_delete(storage, batch, address)
                .map_err(|e| Error::Storage(Box::new(e)))?;
        }
    }

    Ok(())
}

pub(crate) async fn apply_milestone<B: StorageBackend>(
    storage: &B,
    index: MilestoneIndex,
    created_outputs: &HashMap<OutputId, CreatedOutput>,
    consumed_outputs: &HashMap<OutputId, (CreatedOutput, ConsumedOutput)>,
    balance_diffs: &BalanceDiffs,
    migration: &Option<Migration>,
) -> Result<(), Error> {
    let mut batch = B::batch_begin();

    insert_ledger_index_batch(storage, &mut batch, &index.into())?;

    let created_output_ids = created_outputs
        .iter()
        .map::<Result<_, Error>, _>(|(output_id, output)| {
            insert_created_output_batch(storage, &mut batch, output_id, output)?;
            Ok(*output_id)
        })
        .collect::<Result<Vec<_>, _>>()?;

    let consumed_output_ids = consumed_outputs
        .iter()
        .map::<Result<_, Error>, _>(|(output_id, (_, consumed_output))| {
            insert_consumed_output_batch(storage, &mut batch, output_id, consumed_output)?;
            Ok(*output_id)
        })
        .collect::<Result<Vec<_>, _>>()?;

    apply_balance_diffs_batch(storage, &mut batch, balance_diffs).await?;

    let treasury_diff = if let Some(migration) = migration {
        insert_receipt_batch(storage, &mut batch, migration.receipt())?;
        insert_treasury_output_batch(storage, &mut batch, migration.created_treasury())?;
        spend_treasury_output_batch(storage, &mut batch, migration.consumed_treasury())?;

        Some(TreasuryDiff::new(
            *migration.created_treasury().milestone_id(),
            *migration.consumed_treasury().milestone_id(),
        ))
    } else {
        None
    };

    Batch::<MilestoneIndex, OutputDiff>::batch_insert(
        storage,
        &mut batch,
        &index,
        &OutputDiff::new(created_output_ids, consumed_output_ids, treasury_diff),
    )
    .map_err(|e| Error::Storage(Box::new(e)))?;

    storage
        .batch_commit(batch, true)
        .await
        .map_err(|e| Error::Storage(Box::new(e)))
}

pub(crate) async fn rollback_milestone<B: StorageBackend>(
    storage: &B,
    index: MilestoneIndex,
    created_outputs: &HashMap<OutputId, CreatedOutput>,
    consumed_outputs: &HashMap<OutputId, (CreatedOutput, ConsumedOutput)>,
    balance_diffs: &BalanceDiffs,
    migration: &Option<Migration>,
) -> Result<(), Error> {
    let mut batch = B::batch_begin();

    insert_ledger_index_batch(storage, &mut batch, &((index - 1).into()))?;

    for (output_id, created_output) in created_outputs.iter() {
        delete_created_output_batch(storage, &mut batch, output_id, created_output)?;
    }

    for (output_id, (created_output, _)) in consumed_outputs.iter() {
        insert_created_output_batch(storage, &mut batch, output_id, created_output)?;
        delete_consumed_output_batch(storage, &mut batch, output_id)?;
    }

    apply_balance_diffs_batch(storage, &mut batch, &balance_diffs.negated()).await?;

    if let Some(migration) = migration {
        delete_receipt_batch(storage, &mut batch, migration.receipt())?;
        delete_treasury_output_batch(storage, &mut batch, migration.created_treasury())?;
        unspend_treasury_output_batch(storage, &mut batch, migration.consumed_treasury())?;
    }

    Batch::<MilestoneIndex, OutputDiff>::batch_delete(storage, &mut batch, &index)
        .map_err(|e| Error::Storage(Box::new(e)))?;

    storage
        .batch_commit(batch, true)
        .await
        .map_err(|e| Error::Storage(Box::new(e)))
}

pub(crate) async fn fetch_balance<B: StorageBackend>(storage: &B, address: &Address) -> Result<Option<Balance>, Error> {
    Fetch::<Address, Balance>::fetch(storage, address)
        .await
        .map_err(|e| Error::Storage(Box::new(e)))
}

pub(crate) async fn fetch_balance_or_default<B: StorageBackend>(
    storage: &B,
    address: &Address,
) -> Result<Balance, Error> {
    Ok(fetch_balance(storage, address).await?.unwrap_or_default())
}

pub(crate) async fn insert_ledger_index<B: StorageBackend>(storage: &B, index: &LedgerIndex) -> Result<(), Error> {
    Insert::<(), LedgerIndex>::insert(storage, &(), index)
        .await
        .map_err(|e| Error::Storage(Box::new(e)))
}

pub(crate) fn insert_ledger_index_batch<B: StorageBackend>(
    storage: &B,
    batch: &mut <B as BatchBuilder>::Batch,
    index: &LedgerIndex,
) -> Result<(), Error> {
    Batch::<(), LedgerIndex>::batch_insert(storage, batch, &(), index).map_err(|e| Error::Storage(Box::new(e)))
}

pub(crate) async fn fetch_ledger_index<B: StorageBackend>(storage: &B) -> Result<Option<LedgerIndex>, Error> {
    Fetch::<(), LedgerIndex>::fetch(storage, &())
        .await
        .map_err(|e| Error::Storage(Box::new(e)))
}

pub(crate) fn insert_receipt_batch<B: StorageBackend>(
    storage: &B,
    batch: &mut <B as BatchBuilder>::Batch,
    receipt: &Receipt,
) -> Result<(), Error> {
    Batch::<(MilestoneIndex, Receipt), ()>::batch_insert(
        storage,
        batch,
        &(receipt.inner().migrated_at(), receipt.clone()),
        &(),
    )
    .map_err(|e| Error::Storage(Box::new(e)))
}

pub(crate) fn delete_receipt_batch<B: StorageBackend>(
    storage: &B,
    batch: &mut <B as BatchBuilder>::Batch,
    receipt: &Receipt,
) -> Result<(), Error> {
    Batch::<(MilestoneIndex, Receipt), ()>::batch_delete(
        storage,
        batch,
        &(receipt.inner().migrated_at(), receipt.clone()),
    )
    .map_err(|e| Error::Storage(Box::new(e)))
}

pub(crate) async fn insert_snapshot_info<B: StorageBackend>(
    storage: &B,
    snapshot_info: &SnapshotInfo,
) -> Result<(), Error> {
    Insert::<(), SnapshotInfo>::insert(&*storage, &(), snapshot_info)
        .await
        .map_err(|e| Error::Storage(Box::new(e)))
}

pub(crate) async fn fetch_snapshot_info<B: StorageBackend>(storage: &B) -> Result<Option<SnapshotInfo>, Error> {
    Fetch::<(), SnapshotInfo>::fetch(storage, &())
        .await
        .map_err(|e| Error::Storage(Box::new(e)))
}

pub(crate) async fn fetch_output<B: StorageBackend>(
    storage: &B,
    output_id: &OutputId,
) -> Result<Option<CreatedOutput>, Error> {
    Fetch::<OutputId, CreatedOutput>::fetch(storage, output_id)
        .await
        .map_err(|e| Error::Storage(Box::new(e)))
}

pub(crate) async fn fetch_outputs_for_ed25519_address<B: StorageBackend>(
    storage: &B,
    address: &Ed25519Address,
) -> Result<Option<Vec<OutputId>>, Error> {
    Fetch::<Ed25519Address, Vec<OutputId>>::fetch(&*storage, &address)
        .await
        .map_err(|e| Error::Storage(Box::new(e)))
}

pub(crate) async fn is_output_unspent<B: StorageBackend>(storage: &B, output_id: &OutputId) -> Result<bool, Error> {
    Exist::<Unspent, ()>::exist(storage, &(*output_id).into())
        .await
        .map_err(|e| Error::Storage(Box::new(e)))
}

pub(crate) async fn insert_treasury_output<B: StorageBackend>(
    storage: &B,
    treasury_output: &TreasuryOutput,
) -> Result<(), Error> {
    Insert::<(bool, TreasuryOutput), ()>::insert(storage, &(false, treasury_output.clone()), &())
        .await
        .map_err(|e| Error::Storage(Box::new(e)))
}

pub(crate) fn insert_treasury_output_batch<B: StorageBackend>(
    storage: &B,
    batch: &mut <B as BatchBuilder>::Batch,
    treasury_output: &TreasuryOutput,
) -> Result<(), Error> {
    Batch::<(bool, TreasuryOutput), ()>::batch_insert(storage, batch, &(false, treasury_output.clone()), &())
        .map_err(|e| Error::Storage(Box::new(e)))
}

pub(crate) fn delete_treasury_output_batch<B: StorageBackend>(
    storage: &B,
    batch: &mut <B as BatchBuilder>::Batch,
    treasury_output: &TreasuryOutput,
) -> Result<(), Error> {
    Batch::<(bool, TreasuryOutput), ()>::batch_delete(storage, batch, &(false, treasury_output.clone()))
        .map_err(|e| Error::Storage(Box::new(e)))
}

pub(crate) fn spend_treasury_output_batch<B: StorageBackend>(
    storage: &B,
    batch: &mut <B as BatchBuilder>::Batch,
    treasury_output: &TreasuryOutput,
) -> Result<(), Error> {
    Batch::<(bool, TreasuryOutput), ()>::batch_insert(storage, batch, &(true, treasury_output.clone()), &())
        .map_err(|e| Error::Storage(Box::new(e)))?;
    Batch::<(bool, TreasuryOutput), ()>::batch_delete(storage, batch, &(false, treasury_output.clone()))
        .map_err(|e| Error::Storage(Box::new(e)))
}

pub(crate) fn unspend_treasury_output_batch<B: StorageBackend>(
    storage: &B,
    batch: &mut <B as BatchBuilder>::Batch,
    treasury_output: &TreasuryOutput,
) -> Result<(), Error> {
    Batch::<(bool, TreasuryOutput), ()>::batch_insert(storage, batch, &(false, treasury_output.clone()), &())
        .map_err(|e| Error::Storage(Box::new(e)))?;
    Batch::<(bool, TreasuryOutput), ()>::batch_delete(storage, batch, &(true, treasury_output.clone()))
        .map_err(|e| Error::Storage(Box::new(e)))
}

/// Fetches the unspent treasury output from the storage.
pub async fn fetch_unspent_treasury_output<B: StorageBackend>(storage: &B) -> Result<TreasuryOutput, Error> {
    if let Some(outputs) = Fetch::<bool, Vec<TreasuryOutput>>::fetch(storage, &false)
        .await
        .map_err(|e| Error::Storage(Box::new(e)))?
    {
        match outputs.as_slice() {
            // There has to be an unspent treasury output at all time.
            [] => panic!("No unspent treasury output found"),
            [output] => Ok(output.clone()),
            // There should be one and only one unspent treasury output at all time.
            _ => panic!("More than one unspent treasury output found"),
        }
    } else {
        // There has to be an unspent treasury output at all time.
        panic!("No unspent treasury output found");
    }
}<|MERGE_RESOLUTION|>--- conflicted
+++ resolved
@@ -56,10 +56,7 @@
     + Fetch<(), SnapshotInfo>
     + Fetch<Address, Balance>
     + Fetch<bool, Vec<TreasuryOutput>>
-<<<<<<< HEAD
-=======
     + Fetch<Ed25519Address, Vec<OutputId>>
->>>>>>> 6d73620f
     + Fetch<MessageId, Message>
     + Fetch<MessageId, MessageMetadata>
     + Fetch<MessageId, Vec<MessageId>>
@@ -111,10 +108,7 @@
         + Fetch<(), SnapshotInfo>
         + Fetch<Address, Balance>
         + Fetch<bool, Vec<TreasuryOutput>>
-<<<<<<< HEAD
-=======
         + Fetch<Ed25519Address, Vec<OutputId>>
->>>>>>> 6d73620f
         + Fetch<MessageId, Message>
         + Fetch<MessageId, MessageMetadata>
         + Fetch<MessageId, Vec<MessageId>>
