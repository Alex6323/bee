--- conflicted
+++ resolved
@@ -155,11 +155,7 @@
             let routes = routes::routes(
                 storage.clone(),
                 tangle.clone(),
-<<<<<<< HEAD
                 node_config.peer_id.to_string(),
-=======
-                peering_config.peer_id.to_string(),
->>>>>>> 63be697e
                 config.auth().clone(),
                 rest_api_config.clone(),
                 users.clone(),
