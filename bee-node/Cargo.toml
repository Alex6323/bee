[package]
name = "bee-node"
version = "0.1.2"
authors = [ "IOTA Stiftung" ]
edition = "2018"
description = ""
readme = "README.md"
repository = "https://github.com/iotaledger/bee"
license = "Apache-2.0"
keywords = [ "iota", "tangle", "bee", "framework", "node" ]
homepage = "https://www.iota.org"

[dependencies]
bee-common = { git = "https://github.com/alex6323/bee.git", branch = "dev_pruning", features = [ "auth" ] }
bee-crypto = { git = "https://github.com/alex6323/bee.git", branch = "dev_pruning" }
bee-ledger = { git = "https://github.com/alex6323/bee.git", branch = "dev_pruning", features = [ "workers" ] }
bee-message = { git = "https://github.com/alex6323/bee.git", branch = "dev_pruning" }
bee-network = { git = "https://github.com/alex6323/bee.git", branch = "dev_pruning", features = [ "full" ] }
bee-protocol = { path = "../bee-protocol" }
bee-rest-api = { path = "../bee-api/bee-rest-api", features = [ "endpoints" ] }
<<<<<<< HEAD
bee-runtime = { git = "https://github.com/alex6323/bee.git", branch = "dev_pruning" }
bee-storage = { git = "https://github.com/alex6323/bee.git", branch = "dev_pruning" }
bee-storage-rocksdb = { git = "https://github.com/alex6323/bee.git", branch = "dev_pruning" }
bee-tangle = { git = "https://github.com/alex6323/bee.git", branch = "dev_pruning" }
=======
bee-runtime = { git = "https://github.com/iotaledger/bee.git", branch = "dev" }
bee-storage = { git = "https://github.com/iotaledger/bee.git", branch = "dev" }
bee-storage-rocksdb = { git = "https://github.com/iotaledger/bee.git", branch = "dev", optional = true }
bee-storage-sled = { git = "https://github.com/iotaledger/bee.git", branch = "dev", optional = true }
bee-tangle = { git = "https://github.com/iotaledger/bee.git", branch = "dev" }
>>>>>>> 6aa767e4

anymap = "0.12"
async-trait = "0.1"
cap = { version = "0.1", optional = true }
chrono = "0.4"
console-subscriber = { git = "https://github.com/tokio-rs/console.git", branch = "main", optional = true }
futures = "0.3"
fxhash = "0.2"
hex = "0.4"
iota-crypto = { version = "0.5.0", features = [ "ed25519", "random", "blake2b" ] }
log = "0.4"
mime_guess = { version = "2.0", optional = true }
paho-mqtt = { version = "0.9", default-features = false, features = [ "bundled" ]}
rand = "0.8"
rpassword = "5.0"
rust-embed = { version = "5.9", features = [ "interpolate-folder-path" ], optional = true }
serde = { version = "1.0", features = [ "derive" ] }
serde_json = "1.0"
serde_repr = { version = "0.1", optional = true }
structopt = { version = "0.3", default-features = false }
thiserror = "1.0"
tokio = { version = "1.6", features = [ "signal", "rt", "macros", "rt-multi-thread" ] }
tokio-stream = "0.1"
toml = "0.5"
tracing = { version = "0.1.26", optional = true }
tracing-futures = { version = "0.2.5", optional = true }
tracing-subscriber = { version = "0.2.18", features = [ "fmt", "registry", "env-filter" ], optional = true }
warp = "0.3"
warp-reverse-proxy = { version = "0.3", optional = true }

[lib]
name = "bee_node"
path = "src/lib.rs"

[[bin]]
name = "bee"
path = "src/main.rs"

[features]
default = [ "rocksdb" ]

console = [ "console-subscriber", "tokio/tracing", "tracing", "tracing-futures", "tracing-subscriber" ]
dashboard = [ "cap", "mime_guess", "rust-embed", "serde_repr", "warp-reverse-proxy" ]
rocksdb = [ "bee-storage-rocksdb" ]
sled = [ "bee-storage-sled" ]<|MERGE_RESOLUTION|>--- conflicted
+++ resolved
@@ -18,18 +18,11 @@
 bee-network = { git = "https://github.com/alex6323/bee.git", branch = "dev_pruning", features = [ "full" ] }
 bee-protocol = { path = "../bee-protocol" }
 bee-rest-api = { path = "../bee-api/bee-rest-api", features = [ "endpoints" ] }
-<<<<<<< HEAD
 bee-runtime = { git = "https://github.com/alex6323/bee.git", branch = "dev_pruning" }
 bee-storage = { git = "https://github.com/alex6323/bee.git", branch = "dev_pruning" }
-bee-storage-rocksdb = { git = "https://github.com/alex6323/bee.git", branch = "dev_pruning" }
+bee-storage-rocksdb = { git = "https://github.com/alex6323/bee.git", branch = "dev_pruning", optional = true }
+bee-storage-sled = { git = "https://github.com/alex6323/bee.git", branch = "dev_pruning", optional = true }
 bee-tangle = { git = "https://github.com/alex6323/bee.git", branch = "dev_pruning" }
-=======
-bee-runtime = { git = "https://github.com/iotaledger/bee.git", branch = "dev" }
-bee-storage = { git = "https://github.com/iotaledger/bee.git", branch = "dev" }
-bee-storage-rocksdb = { git = "https://github.com/iotaledger/bee.git", branch = "dev", optional = true }
-bee-storage-sled = { git = "https://github.com/iotaledger/bee.git", branch = "dev", optional = true }
-bee-tangle = { git = "https://github.com/iotaledger/bee.git", branch = "dev" }
->>>>>>> 6aa767e4
 
 anymap = "0.12"
 async-trait = "0.1"
